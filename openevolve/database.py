--- conflicted
+++ resolved
@@ -245,11 +245,7 @@
             # Sort by average of all numeric metrics as fallback
             sorted_programs = sorted(
                 self.programs.values(),
-<<<<<<< HEAD
-                key=lambda p: _safe_avg_metrics(p.metrics),
-=======
                 key=lambda p: safe_numeric_average(p.metrics),
->>>>>>> 166f77fc
                 reverse=True,
             )
             if sorted_programs:
@@ -303,11 +299,7 @@
             # Sort by average of all numeric metrics
             sorted_programs = sorted(
                 self.programs.values(),
-<<<<<<< HEAD
-                key=lambda p: _safe_avg_metrics(p.metrics),
-=======
                 key=lambda p: safe_numeric_average(p.metrics),
->>>>>>> 166f77fc
                 reverse=True,
             )
 
@@ -552,11 +544,7 @@
                 if not program.metrics:
                     bin_idx = 0
                 else:
-<<<<<<< HEAD
-                    avg_score = _safe_avg_metrics(program.metrics)
-=======
                     avg_score = safe_numeric_average(program.metrics)
->>>>>>> 166f77fc
                     bin_idx = min(int(avg_score * self.feature_bins), self.feature_bins - 1)
                 coords.append(bin_idx)
             elif dim in program.metrics:
@@ -608,13 +596,8 @@
             return program1.metrics["combined_score"] > program2.metrics["combined_score"]
 
         # Fallback to average of all numeric metrics
-<<<<<<< HEAD
-        avg1 = _safe_avg_metrics(program1.metrics)
-        avg2 = _safe_avg_metrics(program2.metrics)
-=======
         avg1 = safe_numeric_average(program1.metrics)
         avg2 = safe_numeric_average(program2.metrics)
->>>>>>> 166f77fc
 
         return avg1 > avg2
 
@@ -632,11 +615,7 @@
 
         # Otherwise, find worst program in archive
         archive_programs = [self.programs[pid] for pid in self.archive]
-<<<<<<< HEAD
-        worst_program = min(archive_programs, key=lambda p: _safe_avg_metrics(p.metrics))
-=======
         worst_program = min(archive_programs, key=lambda p: safe_numeric_average(p.metrics))
->>>>>>> 166f77fc
 
         # Replace if new program is better
         if self._is_better(program, worst_program):
