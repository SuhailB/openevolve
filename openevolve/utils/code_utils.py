"""
Utilities for code parsing, diffing, and manipulation
"""

import re
from typing import Dict, List, Optional, Tuple, Union


def parse_evolve_blocks(code: str) -> List[Tuple[int, int, str]]:
    """
    Parse evolve blocks from code

    Args:
        code: Source code with evolve blocks

    Returns:
        List of tuples (start_line, end_line, block_content)
    """
    lines = code.split("\n")
    blocks = []

    in_block = False
    start_line = -1
    block_content = []

    for i, line in enumerate(lines):
        if "# EVOLVE-BLOCK-START" in line:
            in_block = True
            start_line = i
            block_content = []
        elif "# EVOLVE-BLOCK-END" in line and in_block:
            in_block = False
            blocks.append((start_line, i, "\n".join(block_content)))
        elif in_block:
            block_content.append(line)

    return blocks


def apply_diff(original_code: str, diff_text: str) -> str:
    """
    Apply a diff to the original code

    Args:
        original_code: Original source code
        diff_text: Diff in the SEARCH/REPLACE format

    Returns:
        Modified code
    """
    # Split into lines for easier processing
    original_lines = original_code.split("\n")
    result_lines = original_lines.copy()

    # Extract diff blocks
<<<<<<< HEAD
    diff_blocks = extract_diffs(diff_text)
=======
    diff_pattern = r"<<<<<<< SEARCH\n(.*?)\n=======\n(.*?)\n>>>>>>> REPLACE"
    diff_blocks = re.findall(diff_pattern, diff_text, re.DOTALL)
>>>>>>> 4866d2a4

    # Apply each diff block
    for search_text, replace_text in diff_blocks:
        search_lines = search_text.split("\n")
        replace_lines = replace_text.split("\n")

        # Find where the search pattern starts in the original code
        for i in range(len(result_lines) - len(search_lines) + 1):
            if result_lines[i : i + len(search_lines)] == search_lines:
                # Replace the matched section
                result_lines[i : i + len(search_lines)] = replace_lines
                break

    return "\n".join(result_lines)


def extract_diffs(diff_text: str) -> List[Tuple[str, str]]:
    """
    Extract diff blocks from the diff text

    Args:
        diff_text: Diff in the SEARCH/REPLACE format

    Returns:
        List of tuples (search_text, replace_text)
    """
    diff_pattern = r"<<<<<<< SEARCH\n(.*?)=======\n(.*?)>>>>>>> REPLACE"
    diff_blocks = re.findall(diff_pattern, diff_text, re.DOTALL)
    return [(match[0].rstrip(), match[1].rstrip()) for match in diff_blocks]


def parse_full_rewrite(llm_response: str, language: str = "python") -> Optional[str]:
    """
    Extract a full rewrite from an LLM response

    Args:
        llm_response: Response from the LLM
        language: Programming language

    Returns:
        Extracted code or None if not found
    """
    code_block_pattern = r"```" + language + r"\n(.*?)```"
    matches = re.findall(code_block_pattern, llm_response, re.DOTALL)

    if matches:
        return matches[0].strip()

    # Fallback to any code block
    code_block_pattern = r"```(.*?)```"
    matches = re.findall(code_block_pattern, llm_response, re.DOTALL)

    if matches:
        return matches[0].strip()

    return None


def format_diff_summary(diff_blocks: List[Tuple[str, str]]) -> str:
    """
    Create a human-readable summary of the diff

    Args:
        diff_blocks: List of (search_text, replace_text) tuples

    Returns:
        Summary string
    """
    summary = []

    for i, (search_text, replace_text) in enumerate(diff_blocks):
        search_lines = search_text.strip().split("\n")
        replace_lines = replace_text.strip().split("\n")

        # Create a short summary
        if len(search_lines) == 1 and len(replace_lines) == 1:
            summary.append(f"Change {i+1}: '{search_lines[0]}' to '{replace_lines[0]}'")
        else:
            search_summary = (
                f"{len(search_lines)} lines" if len(search_lines) > 1 else search_lines[0]
            )
            replace_summary = (
                f"{len(replace_lines)} lines" if len(replace_lines) > 1 else replace_lines[0]
            )
            summary.append(f"Change {i+1}: Replace {search_summary} with {replace_summary}")

    return "\n".join(summary)


def calculate_edit_distance(code1: str, code2: str) -> int:
    """
    Calculate the Levenshtein edit distance between two code snippets

    Args:
        code1: First code snippet
        code2: Second code snippet

    Returns:
        Edit distance (number of operations needed to transform code1 into code2)
    """
    if code1 == code2:
        return 0

    # Simple implementation of Levenshtein distance
    m, n = len(code1), len(code2)
    dp = [[0 for _ in range(n + 1)] for _ in range(m + 1)]

    for i in range(m + 1):
        dp[i][0] = i

    for j in range(n + 1):
        dp[0][j] = j

    for i in range(1, m + 1):
        for j in range(1, n + 1):
            cost = 0 if code1[i - 1] == code2[j - 1] else 1
            dp[i][j] = min(
                dp[i - 1][j] + 1,  # deletion
                dp[i][j - 1] + 1,  # insertion
                dp[i - 1][j - 1] + cost,  # substitution
            )

    return dp[m][n]


def extract_code_language(code: str) -> str:
    """
    Try to determine the language of a code snippet

    Args:
        code: Code snippet

    Returns:
        Detected language or "unknown"
    """
    # Look for common language signatures
    if re.search(r"^(import|from|def|class)\s", code, re.MULTILINE):
        return "python"
    elif re.search(r"^(package|import java|public class)", code, re.MULTILINE):
        return "java"
    elif re.search(r"^(#include|int main|void main)", code, re.MULTILINE):
        return "cpp"
    elif re.search(r"^(function|var|let|const|console\.log)", code, re.MULTILINE):
        return "javascript"
    elif re.search(r"^(module|fn|let mut|impl)", code, re.MULTILINE):
        return "rust"
    elif re.search(r"^(SELECT|CREATE TABLE|INSERT INTO)", code, re.MULTILINE):
        return "sql"

    return "unknown"<|MERGE_RESOLUTION|>--- conflicted
+++ resolved
@@ -53,12 +53,7 @@
     result_lines = original_lines.copy()
 
     # Extract diff blocks
-<<<<<<< HEAD
     diff_blocks = extract_diffs(diff_text)
-=======
-    diff_pattern = r"<<<<<<< SEARCH\n(.*?)\n=======\n(.*?)\n>>>>>>> REPLACE"
-    diff_blocks = re.findall(diff_pattern, diff_text, re.DOTALL)
->>>>>>> 4866d2a4
 
     # Apply each diff block
     for search_text, replace_text in diff_blocks:
